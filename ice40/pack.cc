/*
 *  nextpnr -- Next Generation Place and Route
 *
 *  Copyright (C) 2018  Clifford Wolf <clifford@symbioticeda.com>
 *  Copyright (C) 2018  David Shah <david@symbioticeda.com>
 *  Copyright (C) 2018  Serge Bazanski <q3k@symbioticeda.com>
 *
 *  Permission to use, copy, modify, and/or distribute this software for any
 *  purpose with or without fee is hereby granted, provided that the above
 *  copyright notice and this permission notice appear in all copies.
 *
 *  THE SOFTWARE IS PROVIDED "AS IS" AND THE AUTHOR DISCLAIMS ALL WARRANTIES
 *  WITH REGARD TO THIS SOFTWARE INCLUDING ALL IMPLIED WARRANTIES OF
 *  MERCHANTABILITY AND FITNESS. IN NO EVENT SHALL THE AUTHOR BE LIABLE FOR
 *  ANY SPECIAL, DIRECT, INDIRECT, OR CONSEQUENTIAL DAMAGES OR ANY DAMAGES
 *  WHATSOEVER RESULTING FROM LOSS OF USE, DATA OR PROFITS, WHETHER IN AN
 *  ACTION OF CONTRACT, NEGLIGENCE OR OTHER TORTIOUS ACTION, ARISING OUT OF
 *  OR IN CONNECTION WITH THE USE OR PERFORMANCE OF THIS SOFTWARE.
 *
 */

#include <algorithm>
#include <iterator>
#include <unordered_set>
#include "cells.h"
#include "chains.h"
#include "design_utils.h"
#include "log.h"
#include "util.h"

NEXTPNR_NAMESPACE_BEGIN

// Pack LUTs and LUT-FF pairs
static void pack_lut_lutffs(Context *ctx)
{
    log_info("Packing LUT-FFs..\n");
    int lut_only = 0, lut_and_ff = 0;
    std::unordered_set<IdString> packed_cells;
    std::vector<std::unique_ptr<CellInfo>> new_cells;
    for (auto cell : sorted(ctx->cells)) {
        CellInfo *ci = cell.second;
        if (ctx->verbose)
            log_info("cell '%s' is of type '%s'\n", ci->name.c_str(ctx), ci->type.c_str(ctx));
        if (is_lut(ctx, ci)) {
            std::unique_ptr<CellInfo> packed = create_ice_cell(ctx, ctx->id("ICESTORM_LC"), ci->name.str(ctx) + "_LC");
            std::copy(ci->attrs.begin(), ci->attrs.end(), std::inserter(packed->attrs, packed->attrs.begin()));
            packed_cells.insert(ci->name);
            if (ctx->verbose)
                log_info("packed cell %s into %s\n", ci->name.c_str(ctx), packed->name.c_str(ctx));
            // See if we can pack into a DFF
            // TODO: LUT cascade
            NetInfo *o = ci->ports.at(ctx->id("O")).net;
            CellInfo *dff = net_only_drives(ctx, o, is_ff, ctx->id("D"), true);
            auto lut_bel = ci->attrs.find(ctx->id("BEL"));
            bool packed_dff = false;
            if (dff) {
                if (ctx->verbose)
                    log_info("found attached dff %s\n", dff->name.c_str(ctx));
                auto dff_bel = dff->attrs.find(ctx->id("BEL"));
                if (lut_bel != ci->attrs.end() && dff_bel != dff->attrs.end() && lut_bel->second != dff_bel->second) {
                    // Locations don't match, can't pack
                } else {
                    lut_to_lc(ctx, ci, packed.get(), false);
                    dff_to_lc(ctx, dff, packed.get(), false);
                    ++lut_and_ff;
                    ctx->nets.erase(o->name);
                    if (dff_bel != dff->attrs.end())
                        packed->attrs[ctx->id("BEL")] = dff_bel->second;
                    packed_cells.insert(dff->name);
                    if (ctx->verbose)
                        log_info("packed cell %s into %s\n", dff->name.c_str(ctx), packed->name.c_str(ctx));
                    packed_dff = true;
                }
            }
            if (!packed_dff) {
                lut_to_lc(ctx, ci, packed.get(), true);
                ++lut_only;
            }
            new_cells.push_back(std::move(packed));
        }
    }
    for (auto pcell : packed_cells) {
        ctx->cells.erase(pcell);
    }
    for (auto &ncell : new_cells) {
        ctx->cells[ncell->name] = std::move(ncell);
    }
    log_info("    %4d LCs used as LUT4 only\n", lut_only);
    log_info("    %4d LCs used as LUT4 and DFF\n", lut_and_ff);
}

// Pack FFs not packed as LUTFFs
static void pack_nonlut_ffs(Context *ctx)
{
    log_info("Packing non-LUT FFs..\n");

    std::unordered_set<IdString> packed_cells;
    std::vector<std::unique_ptr<CellInfo>> new_cells;
    int ff_only = 0;

    for (auto cell : sorted(ctx->cells)) {
        CellInfo *ci = cell.second;
        if (is_ff(ctx, ci)) {
            std::unique_ptr<CellInfo> packed =
                    create_ice_cell(ctx, ctx->id("ICESTORM_LC"), ci->name.str(ctx) + "_DFFLC");
            std::copy(ci->attrs.begin(), ci->attrs.end(), std::inserter(packed->attrs, packed->attrs.begin()));
            if (ctx->verbose)
                log_info("packed cell %s into %s\n", ci->name.c_str(ctx), packed->name.c_str(ctx));
            packed_cells.insert(ci->name);
            dff_to_lc(ctx, ci, packed.get(), true);
            new_cells.push_back(std::move(packed));
            ++ff_only;
        }
    }
    for (auto pcell : packed_cells) {
        ctx->cells.erase(pcell);
    }
    for (auto &ncell : new_cells) {
        ctx->cells[ncell->name] = std::move(ncell);
    }
    log_info("    %4d LCs used as DFF only\n", ff_only);
}

static bool net_is_constant(const Context *ctx, NetInfo *net, bool &value)
{
    if (net == nullptr)
        return false;
    if (net->name == ctx->id("$PACKER_GND_NET") || net->name == ctx->id("$PACKER_VCC_NET")) {
        value = (net->name == ctx->id("$PACKER_VCC_NET"));
        return true;
    } else {
        return false;
    }
}

// Pack carry logic
static void pack_carries(Context *ctx)
{
    log_info("Packing carries..\n");
    std::unordered_set<IdString> exhausted_cells;
    std::unordered_set<IdString> packed_cells;
    std::vector<std::unique_ptr<CellInfo>> new_cells;
    int carry_only = 0;

    for (auto cell : sorted(ctx->cells)) {
        CellInfo *ci = cell.second;
        if (is_carry(ctx, ci)) {
            packed_cells.insert(cell.first);

            CellInfo *carry_ci_lc;
            bool ci_value;
            bool ci_const = net_is_constant(ctx, ci->ports.at(ctx->id("CI")).net, ci_value);
            if (ci_const) {
                carry_ci_lc = nullptr;
            } else {
                carry_ci_lc = net_only_drives(ctx, ci->ports.at(ctx->id("CI")).net, is_lc, ctx->id("I3"), false);
            }

            std::set<IdString> i0_matches, i1_matches;
            NetInfo *i0_net = ci->ports.at(ctx->id("I0")).net;
            NetInfo *i1_net = ci->ports.at(ctx->id("I1")).net;
            // Find logic cells connected to both I0 and I1
            if (i0_net) {
                for (auto usr : i0_net->users) {
                    if (is_lc(ctx, usr.cell) && usr.port == ctx->id("I1")) {
                        if (ctx->cells.find(usr.cell->name) != ctx->cells.end() &&
                            exhausted_cells.find(usr.cell->name) == exhausted_cells.end()) {
                            // This clause stops us double-packing cells
                            i0_matches.insert(usr.cell->name);
                            if (!i1_net && !usr.cell->ports.at(ctx->id("I2")).net) {
                                // I1 is don't care when disconnected, duplicate I0
                                i1_matches.insert(usr.cell->name);
                            }
                        }
                    }
                }
            }
            if (i1_net) {
                for (auto usr : i1_net->users) {
                    if (is_lc(ctx, usr.cell) && usr.port == ctx->id("I2")) {
                        if (ctx->cells.find(usr.cell->name) != ctx->cells.end() &&
                            exhausted_cells.find(usr.cell->name) == exhausted_cells.end()) {
                            // This clause stops us double-packing cells
                            i1_matches.insert(usr.cell->name);
                            if (!i0_net && !usr.cell->ports.at(ctx->id("I1")).net) {
                                // I0 is don't care when disconnected, duplicate I1
                                i0_matches.insert(usr.cell->name);
                            }
                        }
                    }
                }
            }

            std::set<IdString> carry_lcs;
            std::set_intersection(i0_matches.begin(), i0_matches.end(), i1_matches.begin(), i1_matches.end(),
                                  std::inserter(carry_lcs, carry_lcs.end()));
            CellInfo *carry_lc = nullptr;
            if (carry_ci_lc && carry_lcs.find(carry_ci_lc->name) != carry_lcs.end()) {
                carry_lc = carry_ci_lc;
            } else {
                // No LC to pack into matching I0/I1, insert a new one
                std::unique_ptr<CellInfo> created_lc =
                        create_ice_cell(ctx, ctx->id("ICESTORM_LC"), cell.first.str(ctx) + "$CARRY");
                carry_lc = created_lc.get();
                created_lc->ports.at(ctx->id("I1")).net = i0_net;
                if (i0_net) {
                    PortRef pr;
                    pr.cell = created_lc.get();
                    pr.port = ctx->id("I1");
                    i0_net->users.push_back(pr);
                }
                created_lc->ports.at(ctx->id("I2")).net = i1_net;
                if (i1_net) {
                    PortRef pr;
                    pr.cell = created_lc.get();
                    pr.port = ctx->id("I2");
                    i1_net->users.push_back(pr);
                }
                new_cells.push_back(std::move(created_lc));
                ++carry_only;
            }
            carry_lc->params[ctx->id("CARRY_ENABLE")] = Property::State::S1;
            replace_port(ci, ctx->id("CI"), carry_lc, ctx->id("CIN"));
            replace_port(ci, ctx->id("CO"), carry_lc, ctx->id("COUT"));
            if (i0_net) {
                auto &i0_usrs = i0_net->users;
                i0_usrs.erase(std::remove_if(i0_usrs.begin(), i0_usrs.end(), [ci, ctx](const PortRef &pr) {
                    return pr.cell == ci && pr.port == ctx->id("I0");
                }));
            }
            if (i1_net) {
                auto &i1_usrs = i1_net->users;
                i1_usrs.erase(std::remove_if(i1_usrs.begin(), i1_usrs.end(), [ci, ctx](const PortRef &pr) {
                    return pr.cell == ci && pr.port == ctx->id("I1");
                }));
            }

            // Check for constant driver on CIN
            if (carry_lc->ports.at(ctx->id("CIN")).net != nullptr) {
                IdString cin_net = carry_lc->ports.at(ctx->id("CIN")).net->name;
                if (cin_net == ctx->id("$PACKER_GND_NET") || cin_net == ctx->id("$PACKER_VCC_NET")) {
                    carry_lc->params[ctx->id("CIN_CONST")] = Property::State::S1;
                    carry_lc->params[ctx->id("CIN_SET")] =
                            cin_net == ctx->id("$PACKER_VCC_NET") ? Property::State::S1 : Property::State::S0;
                    carry_lc->ports.at(ctx->id("CIN")).net = nullptr;
                    auto &cin_users = ctx->nets.at(cin_net)->users;
                    cin_users.erase(
                            std::remove_if(cin_users.begin(), cin_users.end(), [carry_lc, ctx](const PortRef &pr) {
                                return pr.cell == carry_lc && pr.port == ctx->id("CIN");
                            }));
                }
            }
            exhausted_cells.insert(carry_lc->name);
        }
    }
    for (auto pcell : packed_cells) {
        ctx->cells.erase(pcell);
    }
    for (auto &ncell : new_cells) {
        ctx->cells[ncell->name] = std::move(ncell);
    }
    log_info("    %4d LCs used as CARRY only\n", carry_only);
}

// "Pack" RAMs
static void pack_ram(Context *ctx)
{
    log_info("Packing RAMs..\n");

    std::unordered_set<IdString> packed_cells;
    std::vector<std::unique_ptr<CellInfo>> new_cells;

    for (auto cell : sorted(ctx->cells)) {
        CellInfo *ci = cell.second;
        if (is_ram(ctx, ci)) {
            std::unique_ptr<CellInfo> packed =
                    create_ice_cell(ctx, ctx->id("ICESTORM_RAM"), ci->name.str(ctx) + "_RAM");
            packed_cells.insert(ci->name);
            for (auto attr : ci->attrs)
                packed->attrs[attr.first] = attr.second;
            for (auto param : ci->params)
                packed->params[param.first] = param.second;
            packed->params[ctx->id("NEG_CLK_W")] =
                    Property(ci->type == ctx->id("SB_RAM40_4KNW") || ci->type == ctx->id("SB_RAM40_4KNRNW"), 1);
            packed->params[ctx->id("NEG_CLK_R")] =
                    Property(ci->type == ctx->id("SB_RAM40_4KNR") || ci->type == ctx->id("SB_RAM40_4KNRNW"), 1);
            packed->type = ctx->id("ICESTORM_RAM");
            for (auto port : ci->ports) {
                PortInfo &pi = port.second;
                std::string newname = pi.name.str(ctx);
                size_t bpos = newname.find('[');
                if (bpos != std::string::npos) {
                    newname = newname.substr(0, bpos) + "_" + newname.substr(bpos + 1, (newname.size() - bpos) - 2);
                }
                if (pi.name == ctx->id("RCLKN"))
                    newname = "RCLK";
                else if (pi.name == ctx->id("WCLKN"))
                    newname = "WCLK";
                replace_port(ci, ctx->id(pi.name.c_str(ctx)), packed.get(), ctx->id(newname));
            }
            new_cells.push_back(std::move(packed));
        }
    }

    for (auto pcell : packed_cells) {
        ctx->cells.erase(pcell);
    }
    for (auto &ncell : new_cells) {
        ctx->cells[ncell->name] = std::move(ncell);
    }
}

// Merge a net into a constant net
static void set_net_constant(const Context *ctx, NetInfo *orig, NetInfo *constnet, bool constval)
{
    orig->driver.cell = nullptr;
    for (auto user : orig->users) {
        if (user.cell != nullptr) {
            CellInfo *uc = user.cell;
            if (ctx->verbose)
                log_info("%s user %s\n", orig->name.c_str(ctx), uc->name.c_str(ctx));
            if ((is_lut(ctx, uc) || is_lc(ctx, uc) || is_carry(ctx, uc)) && (user.port.str(ctx).at(0) == 'I') &&
                !constval) {
                uc->ports[user.port].net = nullptr;
            } else if ((is_sb_mac16(ctx, uc) || uc->type == ctx->id("ICESTORM_DSP")) &&
                       (user.port != ctx->id("CLK") &&
                        ((constval && user.port == ctx->id("CE")) || (!constval && user.port != ctx->id("CE"))))) {
                uc->ports[user.port].net = nullptr;
            } else if (is_ram(ctx, uc) && !constval && user.port != ctx->id("RCLK") && user.port != ctx->id("RCLKN") &&
                       user.port != ctx->id("WCLK") && user.port != ctx->id("WCLKN") && user.port != ctx->id("RCLKE") &&
                       user.port != ctx->id("WCLKE")) {
                uc->ports[user.port].net = nullptr;
            } else {
                uc->ports[user.port].net = constnet;
                constnet->users.push_back(user);
            }
        }
    }
    orig->users.clear();
}

// Pack constants (simple implementation)
static void pack_constants(Context *ctx)
{
    log_info("Packing constants..\n");

    std::unique_ptr<CellInfo> gnd_cell = create_ice_cell(ctx, ctx->id("ICESTORM_LC"), "$PACKER_GND");
    gnd_cell->params[ctx->id("LUT_INIT")] = Property(0, 16);
    std::unique_ptr<NetInfo> gnd_net = std::unique_ptr<NetInfo>(new NetInfo);
    gnd_net->name = ctx->id("$PACKER_GND_NET");
    gnd_net->driver.cell = gnd_cell.get();
    gnd_net->driver.port = ctx->id("O");
    gnd_cell->ports.at(ctx->id("O")).net = gnd_net.get();

    NetInfo *gnd_net_info = gnd_net.get();
    if (ctx->nets.find(ctx->id("$PACKER_GND_NET")) != ctx->nets.end()) {
        gnd_net_info = ctx->nets.find(ctx->id("$PACKER_GND_NET"))->second.get();
    }

    std::unique_ptr<CellInfo> vcc_cell = create_ice_cell(ctx, ctx->id("ICESTORM_LC"), "$PACKER_VCC");
    vcc_cell->params[ctx->id("LUT_INIT")] = Property(1, 16);
    std::unique_ptr<NetInfo> vcc_net = std::unique_ptr<NetInfo>(new NetInfo);
    vcc_net->name = ctx->id("$PACKER_VCC_NET");
    vcc_net->driver.cell = vcc_cell.get();
    vcc_net->driver.port = ctx->id("O");
    vcc_cell->ports.at(ctx->id("O")).net = vcc_net.get();

    NetInfo *vcc_net_info = vcc_net.get();
    if (ctx->nets.find(ctx->id("$PACKER_VCC_NET")) != ctx->nets.end()) {
        vcc_net_info = ctx->nets.find(ctx->id("$PACKER_VCC_NET"))->second.get();
    }

    std::vector<IdString> dead_nets;

    bool gnd_used = false;

    for (auto net : sorted(ctx->nets)) {
        NetInfo *ni = net.second;
        if (ni->driver.cell != nullptr && ni->driver.cell->type == ctx->id("GND")) {
            IdString drv_cell = ni->driver.cell->name;
            set_net_constant(ctx, ni, gnd_net_info, false);
            gnd_used = true;
            dead_nets.push_back(net.first);
            ctx->cells.erase(drv_cell);
        } else if (ni->driver.cell != nullptr && ni->driver.cell->type == ctx->id("VCC")) {
            IdString drv_cell = ni->driver.cell->name;
            set_net_constant(ctx, ni, vcc_net_info, true);
            dead_nets.push_back(net.first);
            ctx->cells.erase(drv_cell);
        }
    }

    if (gnd_used && (gnd_net_info == gnd_net.get())) {
        ctx->cells[gnd_cell->name] = std::move(gnd_cell);
        ctx->nets[gnd_net->name] = std::move(gnd_net);
    }
    // Vcc cell always inserted for now, as it may be needed during carry legalisation (TODO: trim later if actually
    // never used?)
    if (vcc_net_info == vcc_net.get()) {
        ctx->cells[vcc_cell->name] = std::move(vcc_cell);
        ctx->nets[vcc_net->name] = std::move(vcc_net);
    }

    for (auto dn : dead_nets) {
        ctx->nets.erase(dn);
    }
}

static BelId find_padin_gbuf(Context *ctx, BelId bel, IdString port_name)
{
    BelId gb_bel;
    auto wire = ctx->getBelPinWire(bel, port_name);

    if (wire == WireId())
        log_error("BEL '%s' has no global buffer connection available\n", ctx->getBelName(bel).c_str(ctx));

    for (auto src_bel : ctx->getWireBelPins(wire)) {
        if (ctx->getBelType(src_bel.bel) == id_SB_GB && src_bel.pin == id_GLOBAL_BUFFER_OUTPUT) {
            gb_bel = src_bel.bel;
            break;
        }
    }

    return gb_bel;
}

static std::unique_ptr<CellInfo> create_padin_gbuf(Context *ctx, CellInfo *cell, IdString port_name,
                                                   std::string gbuf_name)
{
    // Find the matching SB_GB BEL connected to the same global network
    BelId bel = ctx->getBelByName(ctx->id(cell->attrs[ctx->id("BEL")].as_string()));
    BelId gb_bel = find_padin_gbuf(ctx, bel, port_name);
    NPNR_ASSERT(gb_bel != BelId());

    // Create a SB_GB Cell and lock it there
    std::unique_ptr<CellInfo> gb = create_ice_cell(ctx, ctx->id("SB_GB"), gbuf_name);
    gb->attrs[ctx->id("FOR_PAD_IN")] = Property::State::S1;
    gb->attrs[ctx->id("BEL")] = ctx->getBelName(gb_bel).str(ctx);

    // Reconnect the net to that port for easier identification it's a global net
    replace_port(cell, port_name, gb.get(), id_GLOBAL_BUFFER_OUTPUT);

    return gb;
}

static bool is_nextpnr_iob(Context *ctx, CellInfo *cell)
{
    return cell->type == ctx->id("$nextpnr_ibuf") || cell->type == ctx->id("$nextpnr_obuf") ||
           cell->type == ctx->id("$nextpnr_iobuf");
}

static bool is_ice_iob(const Context *ctx, const CellInfo *cell)
{
    return is_sb_io(ctx, cell) || is_sb_gb_io(ctx, cell);
}

// Pack IO buffers
static void pack_io(Context *ctx)
{
    std::unordered_set<IdString> packed_cells;
    std::unordered_set<IdString> delete_nets;

    std::vector<std::unique_ptr<CellInfo>> new_cells;
    log_info("Packing IOs..\n");

    for (auto cell : sorted(ctx->cells)) {
        CellInfo *ci = cell.second;
        if (is_nextpnr_iob(ctx, ci)) {
            CellInfo *sb = nullptr, *rgb = nullptr;
            if (ci->type == ctx->id("$nextpnr_ibuf") || ci->type == ctx->id("$nextpnr_iobuf")) {
                sb = net_only_drives(ctx, ci->ports.at(ctx->id("O")).net, is_ice_iob, ctx->id("PACKAGE_PIN"), true, ci);

            } else if (ci->type == ctx->id("$nextpnr_obuf")) {
                NetInfo *net = ci->ports.at(ctx->id("I")).net;
                sb = net_only_drives(ctx, net, is_ice_iob, ctx->id("PACKAGE_PIN"), true, ci);
                if (net && net->driver.cell &&
                    (is_sb_rgba_drv(ctx, net->driver.cell) || is_sb_rgb_drv(ctx, net->driver.cell)))
                    rgb = net->driver.cell;
            }
            if (sb != nullptr) {
                // Trivial case, SB_IO used. Just destroy the net and the
                // iobuf
                log_info("%s feeds SB_IO %s, removing %s %s.\n", ci->name.c_str(ctx), sb->name.c_str(ctx),
                         ci->type.c_str(ctx), ci->name.c_str(ctx));
                NetInfo *net = sb->ports.at(ctx->id("PACKAGE_PIN")).net;
                if (((ci->type == ctx->id("$nextpnr_ibuf") || ci->type == ctx->id("$nextpnr_iobuf")) &&
                     net->users.size() > 1) ||
                    (ci->type == ctx->id("$nextpnr_obuf") && (net->users.size() > 2 || net->driver.cell != nullptr)))
                    log_error("PACKAGE_PIN of %s '%s' connected to more than a single top level IO.\n",
                              sb->type.c_str(ctx), sb->name.c_str(ctx));

                if (net != nullptr) {
                    delete_nets.insert(net->name);
                    sb->ports.at(ctx->id("PACKAGE_PIN")).net = nullptr;
                }
                if (ci->type == ctx->id("$nextpnr_iobuf")) {
                    NetInfo *net2 = ci->ports.at(ctx->id("I")).net;
                    if (net2 != nullptr) {
                        delete_nets.insert(net2->name);
                    }
                }
            } else if (rgb != nullptr) {
                log_info("%s use by SB_RGBA_DRV/SB_RGB_DRV %s, not creating SB_IO\n", ci->name.c_str(ctx),
                         rgb->name.c_str(ctx));
                disconnect_port(ctx, ci, ctx->id("I"));
                packed_cells.insert(ci->name);
                continue;
            } else {
                // Create a SB_IO buffer
                std::unique_ptr<CellInfo> ice_cell =
                        create_ice_cell(ctx, ctx->id("SB_IO"), ci->name.str(ctx) + "$sb_io");
                nxio_to_sb(ctx, ci, ice_cell.get(), packed_cells);
                new_cells.push_back(std::move(ice_cell));
                sb = new_cells.back().get();
            }
            packed_cells.insert(ci->name);
            std::copy(ci->attrs.begin(), ci->attrs.end(), std::inserter(sb->attrs, sb->attrs.begin()));
        } else if (is_sb_io(ctx, ci) || is_sb_gb_io(ctx, ci)) {
            NetInfo *net = ci->ports.at(ctx->id("PACKAGE_PIN")).net;
            if ((net != nullptr) && (net->users.size() > 1))
                log_error("PACKAGE_PIN of %s '%s' connected to more than a single top level IO.\n", ci->type.c_str(ctx),
                          ci->name.c_str(ctx));
        }
    }
    for (auto cell : sorted(ctx->cells)) {
        CellInfo *ci = cell.second;
        if (is_sb_gb_io(ctx, ci)) {
            // If something is connecto the GLOBAL OUTPUT, create the fake 'matching' SB_GB
            std::unique_ptr<CellInfo> gb =
                    create_padin_gbuf(ctx, ci, id_GLOBAL_BUFFER_OUTPUT, "$gbuf_" + ci->name.str(ctx) + "_io");
            new_cells.push_back(std::move(gb));

            // Make it a normal SB_IO with global marker
            ci->type = ctx->id("SB_IO");
            ci->attrs[ctx->id("GLOBAL")] = Property::State::S1;
        } else if (is_sb_io(ctx, ci)) {
            // Disconnect unused inputs
            NetInfo *net_in0 = ci->ports.count(id_D_IN_0) ? ci->ports[id_D_IN_0].net : nullptr;
            NetInfo *net_in1 = ci->ports.count(id_D_IN_1) ? ci->ports[id_D_IN_1].net : nullptr;

            if (net_in0 != nullptr && net_in0->users.size() == 0) {
                delete_nets.insert(net_in0->name);
                ci->ports[id_D_IN_0].net = nullptr;
            }
            if (net_in1 != nullptr && net_in1->users.size() == 0) {
                delete_nets.insert(net_in1->name);
                ci->ports[id_D_IN_1].net = nullptr;
            }
        }
    }
    for (auto pcell : packed_cells) {
        ctx->cells.erase(pcell);
    }
    for (auto dnet : delete_nets) {
        ctx->nets.erase(dnet);
    }
    for (auto &ncell : new_cells) {
        ctx->cells[ncell->name] = std::move(ncell);
    }
}

// Return true if a port counts as "logic" for global promotion
static bool is_logic_port(BaseCtx *ctx, const PortRef &port)
{
    if (is_clock_port(ctx, port) || is_reset_port(ctx, port) || is_enable_port(ctx, port))
        return false;
    return !is_sb_io(ctx, port.cell) && !is_sb_gb_io(ctx, port.cell) && !is_gbuf(ctx, port.cell) &&
           !is_sb_pll40(ctx, port.cell);
}

static void insert_global(Context *ctx, NetInfo *net, bool is_reset, bool is_cen, bool is_logic, int fanout)
{
    log_info("promoting %s%s%s%s (fanout %d)\n", net->name.c_str(ctx), is_reset ? " [reset]" : "",
             is_cen ? " [cen]" : "", is_logic ? " [logic]" : "", fanout);

    std::string glb_name = net->name.str(ctx) + std::string("_$glb_") + (is_reset ? "sr" : (is_cen ? "ce" : "clk"));
    std::unique_ptr<CellInfo> gb = create_ice_cell(ctx, ctx->id("SB_GB"), "$gbuf_" + glb_name);
    gb->ports[ctx->id("USER_SIGNAL_TO_GLOBAL_BUFFER")].net = net;
    PortRef pr;
    pr.cell = gb.get();
    pr.port = ctx->id("USER_SIGNAL_TO_GLOBAL_BUFFER");
    net->users.push_back(pr);

    pr.cell = gb.get();
    pr.port = ctx->id("GLOBAL_BUFFER_OUTPUT");
    std::unique_ptr<NetInfo> glbnet = std::unique_ptr<NetInfo>(new NetInfo());
    glbnet->name = ctx->id(glb_name);
    glbnet->driver = pr;
    gb->ports[ctx->id("GLOBAL_BUFFER_OUTPUT")].net = glbnet.get();
    std::vector<PortRef> keep_users;
    for (auto user : net->users) {
        if (is_clock_port(ctx, user) || (is_reset && is_reset_port(ctx, user)) ||
            (is_cen && is_enable_port(ctx, user)) || (is_logic && is_logic_port(ctx, user))) {
            user.cell->ports[user.port].net = glbnet.get();
            glbnet->users.push_back(user);
        } else {
            keep_users.push_back(user);
        }
    }
    net->users = keep_users;

    if (net->clkconstr) {
        glbnet->clkconstr = std::unique_ptr<ClockConstraint>(new ClockConstraint());
        glbnet->clkconstr->low = net->clkconstr->low;
        glbnet->clkconstr->high = net->clkconstr->high;
        glbnet->clkconstr->period = net->clkconstr->period;
    }

    ctx->nets[glbnet->name] = std::move(glbnet);
    ctx->cells[gb->name] = std::move(gb);
}

// Simple global promoter (clock only)
static void promote_globals(Context *ctx)
{
    log_info("Promoting globals..\n");
    const int logic_fanout_thresh = 15;
    const int enable_fanout_thresh = 15;
    const int reset_fanout_thresh = 15;
    std::map<IdString, int> clock_count, reset_count, cen_count, logic_count;
    for (auto net : sorted(ctx->nets)) {
        NetInfo *ni = net.second;
        if (ni->driver.cell != nullptr && !ctx->isGlobalNet(ni)) {
            clock_count[net.first] = 0;
            reset_count[net.first] = 0;
            cen_count[net.first] = 0;

            for (auto user : ni->users) {
                if (is_clock_port(ctx, user))
                    clock_count[net.first]++;
                if (is_reset_port(ctx, user))
                    reset_count[net.first]++;
                if (is_enable_port(ctx, user))
                    cen_count[net.first]++;
                if (is_logic_port(ctx, user))
                    logic_count[net.first]++;
            }
        }
    }
    int prom_globals = 0, prom_resets = 0, prom_cens = 0, prom_logics = 0;
    int gbs_available = 8, resets_available = 4, cens_available = 4;
    for (auto &cell : ctx->cells)
        if (is_gbuf(ctx, cell.second.get())) {
            /* One less buffer available */
            --gbs_available;

            /* And possibly limits what we can promote */
            if (cell.second->attrs.find(ctx->id("BEL")) != cell.second->attrs.end()) {
                /* If the SB_GB is locked, doesn't matter what it drives */
                BelId bel = ctx->getBelByName(ctx->id(cell.second->attrs[ctx->id("BEL")].as_string()));
                int glb_id = ctx->getDrivenGlobalNetwork(bel);
                if ((glb_id % 2) == 0)
                    resets_available--;
                else if ((glb_id % 2) == 1)
                    cens_available--;
            } else {
                /* If it's free to move around, then look at what it drives */
                NetInfo *ni = cell.second->ports[id_GLOBAL_BUFFER_OUTPUT].net;

                for (auto user : ni->users) {
                    if (is_reset_port(ctx, user)) {
                        resets_available--;
                        break;
                    } else if (is_enable_port(ctx, user)) {
                        cens_available--;
                        break;
                    }
                }
            }
        }
    while (prom_globals < gbs_available) {
        auto global_clock = std::max_element(clock_count.begin(), clock_count.end(),
                                             [](const std::pair<IdString, int> &a, const std::pair<IdString, int> &b) {
                                                 return a.second < b.second;
                                             });

        auto global_reset = std::max_element(reset_count.begin(), reset_count.end(),
                                             [](const std::pair<IdString, int> &a, const std::pair<IdString, int> &b) {
                                                 return a.second < b.second;
                                             });
        auto global_cen = std::max_element(cen_count.begin(), cen_count.end(),
                                           [](const std::pair<IdString, int> &a, const std::pair<IdString, int> &b) {
                                               return a.second < b.second;
                                           });
        auto global_logic = std::max_element(logic_count.begin(), logic_count.end(),
                                             [](const std::pair<IdString, int> &a, const std::pair<IdString, int> &b) {
                                                 return a.second < b.second;
                                             });
        if (global_clock->second == 0 && prom_logics < 4 && global_logic->second > logic_fanout_thresh &&
            (global_logic->second > global_cen->second || prom_cens >= cens_available) &&
            (global_logic->second > global_reset->second || prom_resets >= resets_available) &&
            bool_or_default(ctx->settings, ctx->id("promote_logic"), false)) {
            NetInfo *logicnet = ctx->nets[global_logic->first].get();
            insert_global(ctx, logicnet, false, false, true, global_logic->second);
            ++prom_globals;
            ++prom_logics;
            clock_count.erase(logicnet->name);
            reset_count.erase(logicnet->name);
            cen_count.erase(logicnet->name);
            logic_count.erase(logicnet->name);
        } else if (global_reset->second > global_clock->second && prom_resets < resets_available &&
                   global_reset->second > reset_fanout_thresh) {
            NetInfo *rstnet = ctx->nets[global_reset->first].get();
            insert_global(ctx, rstnet, true, false, false, global_reset->second);
            ++prom_globals;
            ++prom_resets;
            clock_count.erase(rstnet->name);
            reset_count.erase(rstnet->name);
            cen_count.erase(rstnet->name);
            logic_count.erase(rstnet->name);
        } else if (global_cen->second > global_clock->second && prom_cens < cens_available &&
                   global_cen->second > enable_fanout_thresh) {
            NetInfo *cennet = ctx->nets[global_cen->first].get();
            insert_global(ctx, cennet, false, true, false, global_cen->second);
            ++prom_globals;
            ++prom_cens;
            clock_count.erase(cennet->name);
            reset_count.erase(cennet->name);
            cen_count.erase(cennet->name);
            logic_count.erase(cennet->name);
        } else if (global_clock->second != 0) {
            NetInfo *clknet = ctx->nets[global_clock->first].get();
            insert_global(ctx, clknet, false, false, false, global_clock->second);
            ++prom_globals;
            clock_count.erase(clknet->name);
            reset_count.erase(clknet->name);
            cen_count.erase(clknet->name);
            logic_count.erase(clknet->name);
        } else {
            break;
        }
    }
}

// Figure out where to place PLLs
static void place_plls(Context *ctx)
{
    std::map<BelId, std::tuple<BelPin, BelId, BelPin, BelId>> pll_all_bels;
    std::map<BelId, CellInfo *> pll_used_bels;
    std::vector<CellInfo *> pll_cells;
    std::map<BelId, CellInfo *> bel2io;
    std::map<BelId, CellInfo *> bel2gb;

    log_info("Placing PLLs..\n");

    // Find all the PLLs BELs and matching IO sites and global networks
    for (auto bel : ctx->getBels()) {
        if (ctx->getBelType(bel) != id_ICESTORM_PLL)
            continue;
        if (ctx->isBelLocked(bel))
            continue;

        auto io_a_pin = ctx->getIOBSharingPLLPin(bel, id_PLLOUT_A);
        auto io_b_pin = ctx->getIOBSharingPLLPin(bel, id_PLLOUT_B);
        auto gb_a = find_padin_gbuf(ctx, bel, id_PLLOUT_A_GLOBAL);
        auto gb_b = find_padin_gbuf(ctx, bel, id_PLLOUT_B_GLOBAL);

        pll_all_bels[bel] = std::make_tuple(io_a_pin, gb_a, io_b_pin, gb_b);
    }

    // Find all the PLLs cells we need to place and do pre-checks
    for (auto cell : sorted(ctx->cells)) {
        CellInfo *ci = cell.second;
        if (!is_sb_pll40(ctx, ci))
            continue;

        // If it's constrained already, add to already used list
        if (ci->attrs.count(ctx->id("BEL"))) {
            BelId bel_constrain = ctx->getBelByName(ctx->id(ci->attrs[ctx->id("BEL")].as_string()));
            if (pll_all_bels.count(bel_constrain) == 0)
                log_error("PLL '%s' is constrained to invalid BEL '%s'\n", ci->name.c_str(ctx),
                          ci->attrs[ctx->id("BEL")].as_string().c_str());
            pll_used_bels[bel_constrain] = ci;
        }

        // Add it to our list of PLLs to process
        pll_cells.push_back(ci);
    }

    // Scan all the PAD PLLs
    for (auto ci : pll_cells) {
        if (!is_sb_pll40_pad(ctx, ci))
            continue;

        // Check PACKAGEPIN connection
        if (!ci->ports.count(ctx->id("PACKAGEPIN")))
            log_error("PLL '%s' is of PAD type but doesn't have a PACKAGEPIN port\n", ci->name.c_str(ctx));

        NetInfo *ni = ci->ports.at(ctx->id("PACKAGEPIN")).net;
        if (ni == nullptr || ni->driver.cell == nullptr)
            log_error("PLL '%s' is of PAD type but doesn't have a valid PACKAGEPIN connection\n", ci->name.c_str(ctx));

        CellInfo *io_cell = ni->driver.cell;
        if (io_cell->type != id_SB_IO || ni->driver.port != id_D_IN_0)
            log_error("PLL '%s' has a PACKAGEPIN driven by an %s, should be directly connected to an input "
                      "SB_IO.D_IN_0 port\n",
                      ci->name.c_str(ctx), io_cell->type.c_str(ctx));
        if (ni->users.size() != 1)
            log_error("PLL '%s' clock input '%s' can only drive PLL\n", ci->name.c_str(ctx), ni->name.c_str(ctx));
        if (!io_cell->attrs.count(ctx->id("BEL")))
            log_error("PLL '%s' PACKAGEPIN SB_IO '%s' is unconstrained\n", ci->name.c_str(ctx),
                      io_cell->name.c_str(ctx));

        BelId io_bel = ctx->getBelByName(ctx->id(io_cell->attrs.at(ctx->id("BEL")).as_string()));
        BelId found_bel;

        // Find the PLL BEL that would suit that connection
        for (auto pll_bel : pll_all_bels) {
            if (std::get<0>(pll_bel.second).bel == io_bel) {
                found_bel = pll_bel.first;
                break;
            }
        }

        if (found_bel == BelId())
            log_error("PLL '%s' PACKAGEPIN SB_IO '%s' is not connected to any PLL BEL\n", ci->name.c_str(ctx),
                      io_cell->name.c_str(ctx));
        if (pll_used_bels.count(found_bel)) {
            CellInfo *conflict_cell = pll_used_bels.at(found_bel);
            if (conflict_cell == ci)
                continue;
            log_error("PLL '%s' PACKAGEPIN forces it to BEL %s but BEL is already assigned to PLL '%s'\n",
                      ci->name.c_str(ctx), ctx->getBelName(found_bel).c_str(ctx), conflict_cell->name.c_str(ctx));
        }

        // Is it user constrained ?
        if (ci->attrs.count(ctx->id("BEL"))) {
            // Yes. Check it actually matches !
            BelId bel_constrain = ctx->getBelByName(ctx->id(ci->attrs[ctx->id("BEL")].as_string()));
            if (bel_constrain != found_bel)
                log_error("PLL '%s' is user constrained to %s but can only be placed in %s based on its PACKAGEPIN "
                          "connection\n",
                          ci->name.c_str(ctx), ctx->getBelName(bel_constrain).c_str(ctx),
                          ctx->getBelName(found_bel).c_str(ctx));
        } else {
            // No, we can constrain it ourselves
            ci->attrs[ctx->id("BEL")] = ctx->getBelName(found_bel).str(ctx);
            pll_used_bels[found_bel] = ci;
        }

        // Inform user
        log_info("  constrained PLL '%s' to %s\n", ci->name.c_str(ctx), ctx->getBelName(found_bel).c_str(ctx));
    }

    // Scan all SB_IOs to check for conflict with PLL BELs
    for (auto io_cell : sorted(ctx->cells)) {
        CellInfo *io_ci = io_cell.second;
        if (!is_sb_io(ctx, io_ci))
            continue;

        // Only consider bound IO that are used as inputs
        if (!io_ci->attrs.count(ctx->id("BEL")))
            continue;
        if ((!io_ci->ports.count(id_D_IN_0) || (io_ci->ports[id_D_IN_0].net == nullptr)) &&
            (!io_ci->ports.count(id_D_IN_1) || (io_ci->ports[id_D_IN_1].net == nullptr)))
            continue;

        // Check all placed PLL (either forced by user, or forced by PACKAGEPIN)
        BelId io_bel = ctx->getBelByName(ctx->id(io_ci->attrs[ctx->id("BEL")].as_string()));

        for (auto placed_pll : pll_used_bels) {
            BelPin pll_io_a, pll_io_b;
            BelId gb_a, gb_b;
            std::tie(pll_io_a, gb_a, pll_io_b, gb_b) = pll_all_bels[placed_pll.first];
            if (io_bel == pll_io_a.bel) {
                // All the PAD type PLL stuff already checked above,so only
                // check for conflict with a user placed CORE PLL
                if (!is_sb_pll40_pad(ctx, placed_pll.second))
                    log_error("PLL '%s' A output conflict with SB_IO '%s' that's used as input\n",
                              placed_pll.second->name.c_str(ctx), io_cell.second->name.c_str(ctx));
            } else if (io_bel == pll_io_b.bel) {
                if (is_sb_pll40_dual(ctx, placed_pll.second))
                    log_error("PLL '%s' B output conflicts with SB_IO '%s' that's used as input\n",
                              placed_pll.second->name.c_str(ctx), io_cell.second->name.c_str(ctx));
            }
        }

        // Save for later checks
        bel2io[io_bel] = io_ci;
    }

    // Scan all SB_GBs to check for conflicts with PLL BELs
    for (auto gb_cell : sorted(ctx->cells)) {
        CellInfo *gb_ci = gb_cell.second;
        if (!is_gbuf(ctx, gb_ci))
            continue;

        // Only consider the bound ones
        if (!gb_ci->attrs.count(ctx->id("BEL")))
            continue;

        // Check all placed PLL (either forced by user, or forced by PACKAGEPIN)
        BelId gb_bel = ctx->getBelByName(ctx->id(gb_ci->attrs[ctx->id("BEL")].as_string()));

        for (auto placed_pll : pll_used_bels) {
            CellInfo *ci = placed_pll.second;

            // Used global connections
            bool gb_a_used = ci->ports.count(id_PLLOUT_A_GLOBAL) && (ci->ports[id_PLLOUT_A_GLOBAL].net != nullptr) &&
                             (ci->ports[id_PLLOUT_A_GLOBAL].net->users.size() > 0);
            bool gb_b_used = is_sb_pll40_dual(ctx, ci) && ci->ports.count(id_PLLOUT_B_GLOBAL) &&
                             (ci->ports[id_PLLOUT_B_GLOBAL].net != nullptr) &&
                             (ci->ports[id_PLLOUT_B_GLOBAL].net->users.size() > 0);

            // Check for conflict
            BelPin pll_io_a, pll_io_b;
            BelId gb_a, gb_b;
            std::tie(pll_io_a, gb_a, pll_io_b, gb_b) = pll_all_bels[placed_pll.first];
            if (gb_a_used && (gb_bel == gb_a)) {
                log_error("PLL '%s' A output conflict with SB_GB '%s'\n", placed_pll.second->name.c_str(ctx),
                          gb_cell.second->name.c_str(ctx));
            }
            if (gb_b_used && (gb_bel == gb_b)) {
                log_error("PLL '%s' B output conflicts with SB_GB '%s'\n", placed_pll.second->name.c_str(ctx),
                          gb_cell.second->name.c_str(ctx));
            }
        }

        // Save for later checks
        bel2gb[gb_bel] = gb_ci;
    }

    // Scan all the CORE PLLs and place them in remaining available PLL BELs
    // (in two pass ... first do the dual ones, harder to place, then single port)
    for (int i = 0; i < 2; i++) {
        for (auto ci : pll_cells) {
            if (is_sb_pll40_pad(ctx, ci))
                continue;
            if (is_sb_pll40_dual(ctx, ci) ^ i)
                continue;

            // Check REFERENCECLK connection
            if (!ci->ports.count(id_REFERENCECLK))
                log_error("PLL '%s' is of CORE type but doesn't have a REFERENCECLK port\n", ci->name.c_str(ctx));

            NetInfo *ni = ci->ports.at(id_REFERENCECLK).net;
            if (ni == nullptr || ni->driver.cell == nullptr)
                log_error("PLL '%s' is of CORE type but doesn't have a valid REFERENCECLK connection\n",
                          ci->name.c_str(ctx));

            // Used global connections
            bool gb_a_used = ci->ports.count(id_PLLOUT_A_GLOBAL) && (ci->ports[id_PLLOUT_A_GLOBAL].net != nullptr) &&
                             (ci->ports[id_PLLOUT_A_GLOBAL].net->users.size() > 0);
            bool gb_b_used = is_sb_pll40_dual(ctx, ci) && ci->ports.count(id_PLLOUT_B_GLOBAL) &&
                             (ci->ports[id_PLLOUT_B_GLOBAL].net != nullptr) &&
                             (ci->ports[id_PLLOUT_B_GLOBAL].net->users.size() > 0);

            // Could this be a PAD PLL ?
            bool could_be_pad = false;
            BelId pad_bel;
            if (ni->users.size() == 1 && is_sb_io(ctx, ni->driver.cell) && ni->driver.cell->attrs.count(ctx->id("BEL")))
                pad_bel = ctx->getBelByName(ctx->id(ni->driver.cell->attrs[ctx->id("BEL")].as_string()));

            // Find a BEL for it
            BelId found_bel;
            for (auto bel_pll : pll_all_bels) {
                if (pll_used_bels.count(bel_pll.first))
                    continue;
                BelPin pll_io_a, pll_io_b;
                BelId gb_a, gb_b;
                std::tie(pll_io_a, gb_a, pll_io_b, gb_b) = bel_pll.second;
                if (bel2io.count(pll_io_a.bel)) {
                    if (pll_io_a.bel == pad_bel)
                        could_be_pad = !bel2io.count(pll_io_b.bel) || !is_sb_pll40_dual(ctx, ci);
                    continue;
                }
                if (bel2io.count(pll_io_b.bel) && is_sb_pll40_dual(ctx, ci))
                    continue;
                if (gb_a_used && bel2gb.count(gb_a))
                    continue;
                if (gb_b_used && bel2gb.count(gb_b))
                    continue;
                found_bel = bel_pll.first;
                break;
            }

            // Apply constrain & Inform user of result
            if (found_bel == BelId())
                log_error("PLL '%s' couldn't be placed anywhere, no suitable BEL found.%s\n", ci->name.c_str(ctx),
                          could_be_pad ? " Did you mean to use a PAD PLL ?" : "");

            log_info("  constrained PLL '%s' to %s\n", ci->name.c_str(ctx), ctx->getBelName(found_bel).c_str(ctx));
            if (could_be_pad)
                log_info("  (given its connections, this PLL could have been a PAD PLL)\n");

            ci->attrs[ctx->id("BEL")] = ctx->getBelName(found_bel).str(ctx);
            pll_used_bels[found_bel] = ci;
        }
    }
}

// spliceLUT adds a pass-through LUT LC between the given cell's output port
// and either all users or only non_LUT users.
static std::unique_ptr<CellInfo> spliceLUT(Context *ctx, CellInfo *ci, IdString portId, bool onlyNonLUTs)
{
    auto port = ci->ports[portId];

    NPNR_ASSERT(port.net != nullptr);

    // Create pass-through LUT.
    std::unique_ptr<CellInfo> pt = create_ice_cell(ctx, ctx->id("ICESTORM_LC"),
                                                   ci->name.str(ctx) + "$nextpnr_" + portId.str(ctx) + "_lut_through");
    pt->params[ctx->id("LUT_INIT")] = Property(65280, 16); // output is always I3

    // Create LUT output net.
    std::unique_ptr<NetInfo> out_net = std::unique_ptr<NetInfo>(new NetInfo);
    out_net->name = ctx->id(ci->name.str(ctx) + "$nextnr_" + portId.str(ctx) + "_lut_through_net");
    out_net->driver.cell = pt.get();
    out_net->driver.port = ctx->id("O");
    pt->ports.at(ctx->id("O")).net = out_net.get();

    // New users of the original cell's port
    std::vector<PortRef> new_users;
    for (const auto &user : port.net->users) {
        if (onlyNonLUTs && user.cell->type == ctx->id("ICESTORM_LC")) {
            new_users.push_back(user);
            continue;
        }
        // Rewrite pointer into net in user.
        user.cell->ports[user.port].net = out_net.get();
        // Add user to net.
        PortRef pr;
        pr.cell = user.cell;
        pr.port = user.port;
        out_net->users.push_back(pr);
    }

    // Add LUT to new users.
    PortRef pr;
    pr.cell = pt.get();
    pr.port = ctx->id("I3");
    new_users.push_back(pr);
    pt->ports.at(ctx->id("I3")).net = port.net;

    // Replace users of the original net.
    port.net->users = new_users;

    ctx->nets[out_net->name] = std::move(out_net);
    return pt;
}

// Force placement for cells that are unique anyway
static BelId cell_place_unique(Context *ctx, CellInfo *ci)
{
    for (auto bel : ctx->getBels()) {
        if (ctx->getBelType(bel) != ci->type)
            continue;
        if (ctx->isBelLocked(bel))
            continue;
        IdString bel_name = ctx->getBelName(bel);
        ci->attrs[ctx->id("BEL")] = bel_name.str(ctx);
        log_info("  constrained %s '%s' to %s\n", ci->type.c_str(ctx), ci->name.c_str(ctx), bel_name.c_str(ctx));
        return bel;
    }
    log_error("Unable to place cell '%s' of type '%s'\n", ci->name.c_str(ctx), ci->type.c_str(ctx));
}

// Pack special functions
static void pack_special(Context *ctx)
{
    log_info("Packing special functions..\n");

    std::unordered_set<IdString> packed_cells;
    std::vector<std::unique_ptr<CellInfo>> new_cells;

    // Handle LED_DRV_CUR first to set the ledCurConnected flag before RGB_DRV is handled below.
    for (auto cell : sorted(ctx->cells)) {
        CellInfo *ci = cell.second;
        if (is_sb_led_drv_cur(ctx, ci)) {
            /* Force placement (no choices anyway) */
            cell_place_unique(ctx, ci);

            NetInfo *ledpu_net = ci->ports.at(ctx->id("LEDPU")).net;
            for (auto &user : ledpu_net->users) {
                if (!is_sb_rgb_drv(ctx, user.cell)) {
                    log_error("SB_LED_DRV_CUR LEDPU port can only be connected to SB_RGB_DRV!\n");
                } else {
                    user.cell->ledInfo.ledCurConnected = true;
                    user.cell->ports.at(user.port).net = nullptr;
                }
            }
            ci->ports.erase(ctx->id("LEDPU"));
            ctx->nets.erase(ledpu_net->name);
        }
    }

    for (auto cell : sorted(ctx->cells)) {
        CellInfo *ci = cell.second;
        if (is_sb_lfosc(ctx, ci)) {
            std::unique_ptr<CellInfo> packed =
                    create_ice_cell(ctx, ctx->id("ICESTORM_LFOSC"), ci->name.str(ctx) + "_OSC");
            packed_cells.insert(ci->name);
            cell_place_unique(ctx, packed.get());
            replace_port(ci, ctx->id("CLKLFEN"), packed.get(), ctx->id("CLKLFEN"));
            replace_port(ci, ctx->id("CLKLFPU"), packed.get(), ctx->id("CLKLFPU"));
            if (bool_or_default(ci->attrs, ctx->id("ROUTE_THROUGH_FABRIC"))) {
                replace_port(ci, ctx->id("CLKLF"), packed.get(), ctx->id("CLKLF_FABRIC"));
            } else {
                replace_port(ci, ctx->id("CLKLF"), packed.get(), ctx->id("CLKLF"));
                std::unique_ptr<CellInfo> gb =
                        create_padin_gbuf(ctx, packed.get(), ctx->id("CLKLF"), "$gbuf_" + ci->name.str(ctx) + "_lfosc");
                new_cells.push_back(std::move(gb));
            }
            new_cells.push_back(std::move(packed));
        } else if (is_sb_hfosc(ctx, ci)) {
            std::unique_ptr<CellInfo> packed =
                    create_ice_cell(ctx, ctx->id("ICESTORM_HFOSC"), ci->name.str(ctx) + "_OSC");
            packed_cells.insert(ci->name);
            cell_place_unique(ctx, packed.get());
            packed->params[ctx->id("TRIM_EN")] = str_or_default(ci->params, ctx->id("TRIM_EN"), "0b0");
            packed->params[ctx->id("CLKHF_DIV")] = str_or_default(ci->params, ctx->id("CLKHF_DIV"), "0b00");
            replace_port(ci, ctx->id("CLKHFEN"), packed.get(), ctx->id("CLKHFEN"));
            replace_port(ci, ctx->id("CLKHFPU"), packed.get(), ctx->id("CLKHFPU"));
            for (int i = 0; i < 10; i++) {
                auto port = ctx->id("TRIM" + std::to_string(i));
                replace_port(ci, port, packed.get(), port);
            }
            if (bool_or_default(ci->attrs, ctx->id("ROUTE_THROUGH_FABRIC"))) {
                replace_port(ci, ctx->id("CLKHF"), packed.get(), ctx->id("CLKHF_FABRIC"));
            } else {
                replace_port(ci, ctx->id("CLKHF"), packed.get(), ctx->id("CLKHF"));
                std::unique_ptr<CellInfo> gb =
                        create_padin_gbuf(ctx, packed.get(), ctx->id("CLKHF"), "$gbuf_" + ci->name.str(ctx) + "_hfosc");
                new_cells.push_back(std::move(gb));
            }
            new_cells.push_back(std::move(packed));
        } else if (is_sb_spram(ctx, ci)) {
            std::unique_ptr<CellInfo> packed =
                    create_ice_cell(ctx, ctx->id("ICESTORM_SPRAM"), ci->name.str(ctx) + "_RAM");
            packed_cells.insert(ci->name);
            for (auto attr : ci->attrs)
                packed->attrs[attr.first] = attr.second;
            for (auto port : ci->ports) {
                PortInfo &pi = port.second;
                std::string newname = pi.name.str(ctx);
                size_t bpos = newname.find('[');
                if (bpos != std::string::npos) {
                    newname = newname.substr(0, bpos) + "_" + newname.substr(bpos + 1, (newname.size() - bpos) - 2);
                }
                replace_port(ci, ctx->id(pi.name.c_str(ctx)), packed.get(), ctx->id(newname));
            }
            new_cells.push_back(std::move(packed));
        } else if (is_sb_mac16(ctx, ci)) {
            std::unique_ptr<CellInfo> packed =
                    create_ice_cell(ctx, ctx->id("ICESTORM_DSP"), ci->name.str(ctx) + "_DSP");
            packed_cells.insert(ci->name);
            for (auto attr : ci->attrs)
                packed->attrs[attr.first] = attr.second;
            for (auto param : ci->params)
                packed->params[param.first] = param.second;

            for (auto port : ci->ports) {
                PortInfo &pi = port.second;
                std::string newname = pi.name.str(ctx);
                size_t bpos = newname.find('[');
                if (bpos != std::string::npos) {
                    newname = newname.substr(0, bpos) + "_" + newname.substr(bpos + 1, (newname.size() - bpos) - 2);
                }
                replace_port(ci, ctx->id(pi.name.c_str(ctx)), packed.get(), ctx->id(newname));
            }
            new_cells.push_back(std::move(packed));
        } else if (is_sb_rgba_drv(ctx, ci) || is_sb_rgb_drv(ctx, ci)) {
            /* Force placement (no choices anyway) */
            cell_place_unique(ctx, ci);

            /* Disconnect all external ports and check there is no users (they should have been
             * dealth with during IO packing */
            for (auto port : ci->ports) {
                PortInfo &pi = port.second;
                NetInfo *net = pi.net;

                if (net == nullptr)
                    continue;

                if ((pi.name != ctx->id("RGB0")) && (pi.name != ctx->id("RGB1")) && (pi.name != ctx->id("RGB2")))
                    continue;

                if (net->users.size() > 0)
                    log_error("SB_RGB_DRV/SB_RGBA_DRV port connected to more than just package pin !\n");

                ctx->nets.erase(net->name);
            }

            if (is_sb_rgb_drv(ctx, ci) && !ci->ledInfo.ledCurConnected)
                log_error("Port RGBPU of SB_RGB_DRV should be driven by port LEDPU of SB_LED_DRV_CUR!\n");

            ci->ports.erase(ctx->id("RGBPU"));
            ci->ports.erase(ctx->id("RGB0"));
            ci->ports.erase(ctx->id("RGB1"));
            ci->ports.erase(ctx->id("RGB2"));
        } else if (is_sb_ledda_ip(ctx, ci)) {
            /* Force placement (no choices anyway) */
            cell_place_unique(ctx, ci);
        } else if (is_sb_i2c(ctx, ci) || is_sb_spi(ctx, ci)) {
            const std::map<std::tuple<IdString, std::string>, Loc> map_ba74 = {
                    {std::make_tuple(id_SB_SPI, "0b0000"), Loc(0, 0, 0)},
                    {std::make_tuple(id_SB_I2C, "0b0001"), Loc(0, 31, 0)},
                    {std::make_tuple(id_SB_SPI, "0b0010"), Loc(25, 0, 1)},
                    {std::make_tuple(id_SB_I2C, "0b0011"), Loc(25, 31, 0)},
            };
            if (map_ba74.find(std::make_tuple(ci->type, ci->params[ctx->id("BUS_ADDR74")].as_string())) ==
                map_ba74.end())
                log_error("Invalid value for BUS_ADDR74 for cell '%s' of type '%s'\n", ci->name.c_str(ctx),
                          ci->type.c_str(ctx));
            Loc bel_loc = map_ba74.at(std::make_tuple(ci->type, ci->params[ctx->id("BUS_ADDR74")].as_string()));
            BelId bel = ctx->getBelByLocation(bel_loc);
            if (bel == BelId() || ctx->getBelType(bel) != ci->type)
                log_error("Unable to find placement for cell '%s' of type '%s'\n", ci->name.c_str(ctx),
                          ci->type.c_str(ctx));
            IdString bel_name = ctx->getBelName(bel);
            ci->attrs[ctx->id("BEL")] = bel_name.str(ctx);
            log_info("  constrained %s '%s' to %s\n", ci->type.c_str(ctx), ci->name.c_str(ctx), bel_name.c_str(ctx));
        } else if (is_sb_pll40(ctx, ci)) {
            bool is_pad = is_sb_pll40_pad(ctx, ci);
            bool is_core = !is_pad;

            std::unique_ptr<CellInfo> packed =
                    create_ice_cell(ctx, ctx->id("ICESTORM_PLL"), ci->name.str(ctx) + "_PLL");
            packed->attrs[ctx->id("TYPE")] = ci->type.str(ctx);
            packed_cells.insert(ci->name);
            if (!is_sb_pll40_dual(ctx, ci)) {
                // Remove second output, so a buffer isn't created for it, for these
                // cell types with only one output
                packed->ports.erase(ctx->id("PLLOUT_B"));
                packed->ports.erase(ctx->id("PLLOUT_B_GLOBAL"));
            }
            for (auto attr : ci->attrs)
                packed->attrs[attr.first] = attr.second;
            for (auto param : ci->params)
                packed->params[param.first] = param.second;

            const std::map<IdString, IdString> pos_map_name = {
                    {ctx->id("PLLOUT_SELECT"), ctx->id("PLLOUT_SELECT_A")},
                    {ctx->id("PLLOUT_SELECT_PORTA"), ctx->id("PLLOUT_SELECT_A")},
                    {ctx->id("PLLOUT_SELECT_PORTB"), ctx->id("PLLOUT_SELECT_B")},
            };
            const std::map<std::string, int> pos_map_val = {
                    {"GENCLK", 0},
                    {"GENCLK_HALF", 1},
                    {"SHIFTREG_90deg", 2},
                    {"SHIFTREG_0deg", 3},
            };
            for (auto param : ci->params)
                if (pos_map_name.find(param.first) != pos_map_name.end()) {
                    if (pos_map_val.find(param.second.as_string()) == pos_map_val.end())
                        log_error("Invalid PLL output selection '%s'\n", param.second.as_string().c_str());
                    packed->params[pos_map_name.at(param.first)] = pos_map_val.at(param.second.as_string());
                }

<<<<<<< HEAD
            auto feedback_path = packed->params[ctx->id("FEEDBACK_PATH")];
=======
            auto feedback_path = packed->params[ctx->id("FEEDBACK_PATH")].is_string
                                         ? packed->params[ctx->id("FEEDBACK_PATH")].as_string()
                                         : std::to_string(packed->params[ctx->id("FEEDBACK_PATH")].as_int64());
>>>>>>> 3f26cf50
            std::string fbp_value =
                    feedback_path == "DELAY"
                            ? "0"
                            : feedback_path == "SIMPLE"
                                      ? "1"
                                      : feedback_path == "PHASE_AND_DELAY"
                                                ? "2"
                                                : feedback_path == "EXTERNAL" ? "6" : std::string(feedback_path);
            if (!std::all_of(fbp_value.begin(), fbp_value.end(), isdigit))
                log_error("PLL '%s' has unsupported FEEDBACK_PATH value '%s'\n", ci->name.c_str(ctx),
                          feedback_path.c_str());
            packed->params[ctx->id("FEEDBACK_PATH")] = Property(std::stoi(fbp_value), 3);
            packed->params[ctx->id("PLLTYPE")] = sb_pll40_type(ctx, ci);

            NetInfo *pad_packagepin_net = nullptr;

            for (auto port : ci->ports) {
                PortInfo &pi = port.second;
                std::string newname = pi.name.str(ctx);
                size_t bpos = newname.find('[');
                if (bpos != std::string::npos) {
                    newname = newname.substr(0, bpos) + "_" + newname.substr(bpos + 1, (newname.size() - bpos) - 2);
                }

                if (pi.name == ctx->id("PLLOUTCOREA") || pi.name == ctx->id("PLLOUTCORE"))
                    newname = "PLLOUT_A";
                if (pi.name == ctx->id("PLLOUTCOREB"))
                    newname = "PLLOUT_B";
                if (pi.name == ctx->id("PLLOUTGLOBALA") || pi.name == ctx->id("PLLOUTGLOBAL"))
                    newname = "PLLOUT_A_GLOBAL";
                if (pi.name == ctx->id("PLLOUTGLOBALB"))
                    newname = "PLLOUT_B_GLOBAL";

                if (pi.name == ctx->id("PACKAGEPIN")) {
                    if (!is_pad) {
                        log_error("PLL '%s' has a PACKAGEPIN but is not a PAD PLL\n", ci->name.c_str(ctx));
                    } else {
                        // We drop this port and instead place the PLL adequately below.
                        pad_packagepin_net = port.second.net;
                        NPNR_ASSERT(pad_packagepin_net != nullptr);
                        continue;
                    }
                }
                if (pi.name == ctx->id("REFERENCECLK")) {
                    if (!is_core)
                        log_error("PLL '%s' has a REFERENCECLK but is not a CORE PLL\n", ci->name.c_str(ctx));
                }

                if (packed->ports.count(ctx->id(newname)) == 0) {
                    if (ci->ports[pi.name].net == nullptr) {
                        log_warning("PLL '%s' has unknown unconnected port '%s' - ignoring\n", ci->name.c_str(ctx),
                                    pi.name.c_str(ctx));
                        continue;
                    } else {
                        if (ctx->force) {
                            log_error("PLL '%s' has unknown connected port '%s'\n", ci->name.c_str(ctx),
                                      pi.name.c_str(ctx));
                        } else {
                            log_warning("PLL '%s' has unknown connected port '%s' - ignoring\n", ci->name.c_str(ctx),
                                        pi.name.c_str(ctx));
                            continue;
                        }
                    }
                }
                replace_port(ci, ctx->id(pi.name.c_str(ctx)), packed.get(), ctx->id(newname));
            }

            // PLL must have been placed already in place_plls()
            BelId pll_bel = ctx->getBelByName(ctx->id(packed->attrs[ctx->id("BEL")].as_string()));
            NPNR_ASSERT(pll_bel != BelId());

            // Deal with PAD PLL peculiarities
            if (is_pad) {
                NPNR_ASSERT(pad_packagepin_net != nullptr);
                auto pll_packagepin_driver = pad_packagepin_net->driver;
                NPNR_ASSERT(pll_packagepin_driver.cell != nullptr);
                auto packagepin_cell = pll_packagepin_driver.cell;
                auto packagepin_bel_name = packagepin_cell->attrs.find(ctx->id("BEL"));

                // Set an attribute about this PLL's PAD SB_IO.
                packed->attrs[ctx->id("BEL_PAD_INPUT")] = packagepin_bel_name->second;

                // Disconnect PACKAGEPIN (it's a physical HW link)
                for (auto user : pad_packagepin_net->users)
                    user.cell->ports.erase(user.port);
                packagepin_cell->ports.erase(pll_packagepin_driver.port);
                ctx->nets.erase(pad_packagepin_net->name);
                pad_packagepin_net = nullptr;
            }

            // The LOCK signal on iCE40 PLLs goes through the neigh_op_bnl_1 wire.
            // In practice, this means the LOCK signal can only directly reach LUT
            // inputs.
            // If we have a net connected to LOCK, make sure it only drives LUTs.
            auto port = packed->ports[ctx->id("LOCK")];
            if (port.net != nullptr) {
                log_info("  PLL '%s' has LOCK output, need to pass all outputs via LUT\n", ci->name.c_str(ctx));
                bool found_lut = false;
                bool all_luts = true;
                bool found_carry = false;
                unsigned int lut_count = 0;
                for (const auto &user : port.net->users) {
                    NPNR_ASSERT(user.cell != nullptr);
                    if (user.cell->type == ctx->id("ICESTORM_LC")) {
                        if (bool_or_default(user.cell->params, ctx->id("CARRY_ENABLE"), false)) {
                            found_carry = true;
                            all_luts = false;
                        } else {
                            found_lut = true;
                            lut_count++;
                        }
                    } else {
                        all_luts = false;
                    }
                }

                if (found_lut && all_luts && lut_count < 8) {
                    // Every user is a LUT, carry on now.
                } else if (found_lut && !all_luts && !found_carry && lut_count < 8) {
                    // Strategy: create a pass-through LUT, move all non-LUT users behind it.
                    log_info("  LUT strategy for %s: move non-LUT users to new LUT\n", port.name.c_str(ctx));
                    auto pt = spliceLUT(ctx, packed.get(), port.name, true);
                    new_cells.push_back(std::move(pt));
                } else {
                    // Strategy: create a pass-through LUT, move every user behind it.
                    log_info("  LUT strategy for %s: move all users to new LUT\n", port.name.c_str(ctx));
                    auto pt = spliceLUT(ctx, packed.get(), port.name, false);
                    new_cells.push_back(std::move(pt));
                }

                // Find wire that will be driven by this port.
                const auto pll_out_wire = ctx->getBelPinWire(pll_bel, port.name);
                NPNR_ASSERT(pll_out_wire.index != -1);

                // Now, constrain all LUTs on the output of the signal to be at
                // the correct Bel relative to the PLL Bel.
                int x = ctx->chip_info->wire_data[pll_out_wire.index].x;
                int y = ctx->chip_info->wire_data[pll_out_wire.index].y;
                int z = 0;
                for (const auto &user : port.net->users) {
                    NPNR_ASSERT(user.cell != nullptr);
                    NPNR_ASSERT(user.cell->type == ctx->id("ICESTORM_LC"));

                    // TODO(q3k): handle when the Bel might be already the
                    // target of another constraint.
                    NPNR_ASSERT(z < 8);
                    auto target_bel = ctx->getBelByLocation(Loc(x, y, z++));
                    auto target_bel_name = ctx->getBelName(target_bel).str(ctx);
                    user.cell->attrs[ctx->id("BEL")] = target_bel_name;
                    log_info("  constrained '%s' to %s\n", user.cell->name.c_str(ctx), target_bel_name.c_str());
                }
            }

            // Handle the global buffer connections
            for (auto port : packed->ports) {
                PortInfo &pi = port.second;
                bool is_b_port;

                if (pi.name == ctx->id("PLLOUT_A_GLOBAL"))
                    is_b_port = false;
                else if (pi.name == ctx->id("PLLOUT_B_GLOBAL"))
                    is_b_port = true;
                else
                    continue;

                // Only if there is actually a net ...
                if (pi.net != nullptr) {
                    // ... and it's used
                    if (pi.net->users.size() > 0) {
                        std::unique_ptr<CellInfo> gb =
                                create_padin_gbuf(ctx, packed.get(), pi.name,
                                                  "$gbuf_" + ci->name.str(ctx) + "_pllout_" + (is_b_port ? "b" : "a"));
                        new_cells.push_back(std::move(gb));
                    } else {
                        // If not, remove it to avoid routing issues
                        ctx->nets.erase(pi.net->name);
                        packed->ports[pi.name].net = nullptr;
                    }
                }
            }

            new_cells.push_back(std::move(packed));
        }
    }

    for (auto pcell : packed_cells) {
        ctx->cells.erase(pcell);
    }
    for (auto &ncell : new_cells) {
        ctx->cells[ncell->name] = std::move(ncell);
    }
}

// Main pack function
bool Arch::pack()
{
    Context *ctx = getCtx();
    try {
        log_break();
        pack_constants(ctx);
        pack_io(ctx);
        pack_lut_lutffs(ctx);
        pack_nonlut_ffs(ctx);
        pack_carries(ctx);
        pack_ram(ctx);
        place_plls(ctx);
        pack_special(ctx);
        if (!bool_or_default(ctx->settings, ctx->id("no_promote_globals"), false))
            promote_globals(ctx);
        ctx->assignArchInfo();
        constrain_chains(ctx);
        ctx->assignArchInfo();
        ctx->settings[ctx->id("pack")] = 1;
        archInfoToAttributes();
        log_info("Checksum: 0x%08x\n", ctx->checksum());
        return true;
    } catch (log_execution_error_exception) {
        return false;
    }
}

NEXTPNR_NAMESPACE_END<|MERGE_RESOLUTION|>--- conflicted
+++ resolved
@@ -1247,13 +1247,9 @@
                     packed->params[pos_map_name.at(param.first)] = pos_map_val.at(param.second.as_string());
                 }
 
-<<<<<<< HEAD
-            auto feedback_path = packed->params[ctx->id("FEEDBACK_PATH")];
-=======
             auto feedback_path = packed->params[ctx->id("FEEDBACK_PATH")].is_string
                                          ? packed->params[ctx->id("FEEDBACK_PATH")].as_string()
                                          : std::to_string(packed->params[ctx->id("FEEDBACK_PATH")].as_int64());
->>>>>>> 3f26cf50
             std::string fbp_value =
                     feedback_path == "DELAY"
                             ? "0"
